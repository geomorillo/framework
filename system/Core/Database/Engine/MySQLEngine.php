--- conflicted
+++ resolved
@@ -54,11 +54,7 @@
     /**
      * Select from the database
      *
-<<<<<<< HEAD
-     * @param  string      $sql       sql query, without SELECT
-=======
      * @param  string      $sql       sql query, leave out the SELECT word
->>>>>>> e46b3273
      * @param  array       $array     named params
      * @param  int         $fetchMode Fetch mode (use \PDO::FETCH_*)
      * @param  string|null $class     class name for using with \PDO::FETCH_CLASS
