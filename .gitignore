--- conflicted
+++ resolved
@@ -2,10 +2,7 @@
 # Framework specific
 system/Core/Config.php
 .DS_Store
-<<<<<<< HEAD
-=======
 vendor
->>>>>>> e46b3273
 composer.lock
 
 # IDE's
